// Copyright 2018-2019 Parity Technologies (UK) Ltd.
// This file is part of ink!.
//
// ink! is free software: you can redistribute it and/or modify
// it under the terms of the GNU General Public License as published by
// the Free Software Foundation, either version 3 of the License, or
// (at your option) any later version.
//
// ink! is distributed in the hope that it will be useful,
// but WITHOUT ANY WARRANTY; without even the implied warranty of
// MERCHANTABILITY or FITNESS FOR A PARTICULAR PURPOSE.  See the
// GNU General Public License for more details.
//
// You should have received a copy of the GNU General Public License
// along with ink!.  If not, see <http://www.gnu.org/licenses/>.

use crate::cmd::{
    CommandError as Error,
    Result,
};
use cargo_metadata::MetadataCommand;
use parity_wasm::elements::{
    External,
    MemoryType,
    Module,
    Section,
};
use std::{
    io::{
        self,
        Write,
    },
    path::PathBuf,
    process::Command,
};

/// This is the maximum number of pages available for a contract to allocate.
const MAX_MEMORY_PAGES: u32 = 16;

/// Relevant metadata obtained from Cargo.toml.
pub struct CrateMetadata {
    original_wasm: PathBuf,
    dest_wasm: PathBuf,
}

impl CrateMetadata {
    /// Get the path of the wasm destination file
    pub fn dest_wasm(self) -> PathBuf {
        self.dest_wasm
    }
}

/// Parses the contract manifest and returns relevant metadata.
<<<<<<< HEAD
fn collect_crate_metadata(working_dir: Option<&PathBuf>) -> Result<CrateMetadata> {
    let mut cmd = MetadataCommand::new();
    if let Some(dir) = working_dir {
        cmd.current_dir(dir);
    }
    let metadata = cmd.exec()?;
=======
pub fn collect_crate_metadata() -> Result<CrateMetadata> {
    let metadata = MetadataCommand::new().exec()?;
>>>>>>> e5d03264

    let root_package_id = metadata
        .resolve
        .and_then(|resolve| resolve.root)
        .ok_or_else(|| Error::Other("Cannot infer the root project id".to_string()))?;

    // Find the root package by id in the list of packages. It is logical error if the root
    // package is not found in the list.
    let root_package = metadata
        .packages
        .iter()
        .find(|package| package.id == root_package_id)
        .expect("The package is not found in the `cargo metadata` output");

    // Normalize the package name.
    let package_name = root_package.name.replace("-", "_");

    // {target_dir}/wasm32-unknown-unknown/release/{package_name}.wasm
    let mut original_wasm = metadata.target_directory.clone();
    original_wasm.push("wasm32-unknown-unknown");
    original_wasm.push("release");
    original_wasm.push(package_name.clone());
    original_wasm.set_extension("wasm");

    // {target_dir}/{package_name}.wasm
    let mut dest_wasm = metadata.target_directory.clone();
    dest_wasm.push(package_name);
    dest_wasm.set_extension("wasm");

    Ok(CrateMetadata {
        original_wasm,
        dest_wasm,
    })
}

/// Invokes `cargo build` in the specified directory, defaults to the current directory.
///
/// Currently it assumes that user wants to use `+nightly`.
fn build_cargo_project(working_dir: Option<&PathBuf>) -> Result<()> {
    let mut cmd = Command::new("cargo");
    let mut is_nightly_cmd = Command::new("cargo");
    if let Some(dir) = working_dir {
        cmd.current_dir(dir);
        is_nightly_cmd.current_dir(dir);

        // TODO: [AJ] remove these once CI fixed
        let ls = Command::new("ls")
            .arg("-a")
            .arg(dir)
            .output()?;
        io::stdout().write_all(&ls.stdout)?;

        let more = Command::new("cat")
            .arg(dir.join(".cargo/config"))
            .output()?;
        io::stdout().write_all(&more.stdout)?;
    }

    let is_nightly_default = is_nightly_cmd
        .arg("--version")
        .output()
        .map_err(|_| ())
        .and_then(|o| String::from_utf8(o.stdout).map_err(|_| ()))
        .unwrap_or_default()
        .contains("-nightly");

    if !is_nightly_default {
        cmd.arg("+nightly");
    }

    let output = cmd
        .args(&[
            "build",
            "--no-default-features",
            "--release",
            "--target=wasm32-unknown-unknown",
            "--verbose",
        ])
        .output()?;

    // TODO: [AJ] restore this once test passes on CI
//    if !output.status.success() {
//        // Dump the output streams produced by cargo into the stdout/stderr.
//        io::stdout().write_all(&output.stdout)?;
//        io::stderr().write_all(&output.stderr)?;
//        return Err(Error::BuildFailed)
//    }

    // Dump the output streams produced by cargo into the stdout/stderr.
    io::stdout().write_all(&output.stdout)?;
    io::stderr().write_all(&output.stderr)?;

    Ok(())
}

/// Ensures the wasm memory import of a given module has the maximum number of pages.
///
/// Iterates over the import section, finds the memory import entry if any and adjusts the maximum
/// limit.
fn ensure_maximum_memory_pages(
    module: &mut Module,
    maximum_allowed_pages: u32,
) -> Result<()> {
    let mem_ty = module
        .import_section_mut()
        .and_then(|section| {
            section.entries_mut()
                .iter_mut()
                .find_map(|entry| {
                    match entry.external_mut() {
                        External::Memory(ref mut mem_ty) => Some(mem_ty),
                        _ => None,
                    }
                })
        })
        .ok_or_else(||
            Error::Other(
                "Memory import is not found. Is --import-memory specified in the linker args".to_string()
            )
        )?;

    if let Some(requested_maximum) = mem_ty.limits().maximum() {
        // The module already has maximum, check if it is within the limit bail out.
        if requested_maximum > maximum_allowed_pages {
            return Err(
                Error::Other(
                    format!(
                        "The wasm module requires {} pages. The maximum allowed number of pages is {}",
                        requested_maximum,
                        maximum_allowed_pages,
                    )
                )
            );
        }
    } else {
        let initial = mem_ty.limits().initial();
        *mem_ty = MemoryType::new(initial, Some(MAX_MEMORY_PAGES));
    }

    Ok(())
}

/// Strips all custom sections.
///
/// Presently all custom sections are not required so they can be stripped safely.
fn strip_custom_sections(module: &mut Module) {
    module.sections_mut().retain(|section| {
        match section {
            Section::Custom(_) => false,
            Section::Name(_) => false,
            Section::Reloc(_) => false,
            _ => true,
        }
    });
}

/// Performs required post-processing steps on the wasm artifact.
fn post_process_wasm(crate_metadata: &CrateMetadata) -> Result<()> {
    // Deserialize wasm module from a file.
    let mut module = parity_wasm::deserialize_file(&crate_metadata.original_wasm)?;

    // Perform optimization.
    //
    // In practice only tree-shaking is performed, i.e transitively removing all symbols that are
    // NOT used by the specified entrypoints.
    pwasm_utils::optimize(&mut module, ["call", "deploy"].to_vec())?;
    ensure_maximum_memory_pages(&mut module, MAX_MEMORY_PAGES)?;
    strip_custom_sections(&mut module);

    parity_wasm::serialize_to_file(&crate_metadata.dest_wasm, module)?;
    Ok(())
}

/// Executes build of the smart-contract which produces a wasm binary that is ready for deploying.
///
/// It does so by invoking build by cargo and then post processing the final binary.
pub(crate) fn execute_build(working_dir: Option<&PathBuf>) -> Result<String> {
    println!(" [1/3] Collecting crate metadata");
    let crate_metadata = collect_crate_metadata(working_dir)?;
    println!(" [2/3] Building cargo project");
    build_cargo_project(working_dir)?;
    println!(" [3/3] Post processing wasm file");
    post_process_wasm(&crate_metadata)?;

    Ok(format!(
        "Your contract is ready.\nYou can find it here:\n{}",
        crate_metadata.dest_wasm.display()
    ))
}

#[cfg(test)]
mod tests {
    use crate::{
        cmd::{
            execute_new,
            tests::with_tmp_dir,
        },
        AbstractionLayer,
    };

//    #[cfg(feature = "test-ci-only")]
    #[test]
    fn build_template() {
        with_tmp_dir(|path| {
            execute_new(AbstractionLayer::Lang, "new_project", Some(path))
                .expect("new project creation failed");
            super::execute_build(Some(&path.join("new_project"))).expect("build failed");
        });
    }
}<|MERGE_RESOLUTION|>--- conflicted
+++ resolved
@@ -51,17 +51,12 @@
 }
 
 /// Parses the contract manifest and returns relevant metadata.
-<<<<<<< HEAD
-fn collect_crate_metadata(working_dir: Option<&PathBuf>) -> Result<CrateMetadata> {
+pub fn collect_crate_metadata(working_dir: Option<&PathBuf>) -> Result<CrateMetadata> {
     let mut cmd = MetadataCommand::new();
     if let Some(dir) = working_dir {
         cmd.current_dir(dir);
     }
     let metadata = cmd.exec()?;
-=======
-pub fn collect_crate_metadata() -> Result<CrateMetadata> {
-    let metadata = MetadataCommand::new().exec()?;
->>>>>>> e5d03264
 
     let root_package_id = metadata
         .resolve
