--- conflicted
+++ resolved
@@ -38,78 +38,9 @@
     Other(String),
 }
 
-<<<<<<< HEAD
-/// An error that can be encountered while executing commands.
-#[derive(Debug)]
-pub struct CommandError {
-    kind: CommandErrorKind,
-}
-
-impl From<IoError> for CommandError {
-    fn from(error: IoError) -> Self {
-        Self {
-            kind: CommandErrorKind::Io(error),
-        }
-    }
-}
-
-impl From<RpcError> for CommandError {
-    fn from(error: RpcError) -> Self {
-        Self {
-            kind: CommandErrorKind::Rpc(error),
-        }
-    }
-}
-
-impl From<SecretStringError> for CommandError {
-    fn from(error: SecretStringError) -> Self {
-        Self {
-            kind: CommandErrorKind::SecretString(error),
-        }
-    }
-}
-
-impl From<SubXtError> for CommandError {
-    fn from(error: SubXtError) -> Self {
-        Self {
-            kind: CommandErrorKind::SubXt(error),
-        }
-    }
-}
-
-impl From<ZipError> for CommandError {
-    fn from(error: ZipError) -> Self {
-        Self {
-            kind: CommandErrorKind::ZipError(error),
-        }
-    }
-}
-
-impl From<&str> for CommandError {
-    fn from(error: &str) -> Self {
-        Self {
-            kind: CommandErrorKind::Other(error.into()),
-        }
-    }
-}
-
-impl From<String> for CommandError {
-    fn from(error: String) -> Self {
-        Self {
-            kind: CommandErrorKind::Other(error),
-        }
-    }
-}
-
-impl CommandError {
-    /// Creates a new command error from the given kind.
-    pub fn new(kind: CommandErrorKind) -> Self {
-        Self { kind }
-=======
 impl From<&str> for CommandError {
     fn from(error: &str) -> Self {
         CommandError::Other(error.into())
->>>>>>> a0aac702
     }
 }
 
